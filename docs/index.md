# pydantic-zarr

[![PyPI](https://img.shields.io/pypi/v/pydantic-zarr)](https://pypi.python.org/pypi/pydantic-zarr)

Static typing and runtime validation for Zarr hiearchies.

## Overview
<<<<<<< HEAD

`pydantic-zarr` expresses data stored in the [zarr](https://zarr.readthedocs.io/en/stable/) format with [Pydantic](https://docs.pydantic.dev/1.10/). Specifically, `pydantic-zarr` encodes Zarr groups and arrays as [Pydantic models](https://docs.pydantic.dev/1.10/usage/models/). Programmers can use these `pydantic-zarr` to formalize the structure of Zarr hierarchies, enabling type-checking and runtime validation of Zarr data.
=======
`pydantic-zarr` expresses data stored in the [zarr](https://zarr.readthedocs.io/en/stable/) format with [Pydantic](https://docs.pydantic.dev/1.10/). Specifically, `pydantic-zarr` encodes Zarr groups and arrays as [Pydantic models](https://docs.pydantic.dev/1.10/usage/models/). Programmers can use these models to formalize the structure of Zarr hierarchies, and apply type-checking and runtime validation to Zarr data.
>>>>>>> 17b02546

```python
import zarr
from pydantic_zarr.v2 import GroupSpec

group = zarr.group(path='foo')
array = zarr.create(store = group.store, path='foo/bar', shape=10, dtype='uint8')
array.attrs.put({'metadata': 'hello'})

# this is a pydantic model
spec = GroupSpec.from_zarr(group)
print(spec.model_dump())
"""
{
    'zarr_version': 2,
    'attributes': {},
    'members': {
        'bar': {
            'zarr_version': 2,
            'attributes': {'metadata': 'hello'},
            'shape': (10,),
            'chunks': (10,),
            'dtype': '|u1',
            'fill_value': 0,
            'order': 'C',
            'filters': None,
            'dimension_separator': '.',
            'compressor': {
                'id': 'blosc',
                'cname': 'lz4',
                'clevel': 5,
                'shuffle': 1,
                'blocksize': 0,
            },
        }
    },
}
"""
```

Important note: this library only provides tools to represent the *layout* of Zarr groups and arrays, and the structure of their attributes. It performs no type checking or runtime validation of the multidimensional array data contained inside Zarr arrays.

## Installation

`pip install -U pydantic-zarr`

## Design

A Zarr group can be schematized as two elements:

<<<<<<< HEAD
- `attributes`: A dict-like object with string keys and JSON-serializable values.
- `members`: A dict-like object with string keys and values that are other Zarr groups, or Zarr arrays.

A Zarr array can be schematized similarly, but without the `members` property, and with a set of arrays-specific properties like `shape`, `dtype`, etc.
=======
- `attributes`: Anything JSON serializable, typically dict-like with string keys.
- `members`: dict-like, with keys that are strings and values that are other Zarr groups, or Zarr arrays.

A Zarr array can be schematized similarly, but without the `members` property. 
>>>>>>> 17b02546

Note the use of the term "schematized": Zarr arrays also represent N-dimensional array data, but `pydantic-zarr` does not treat that data as part of the "schema" of a Zarr array.

Accordingly, in `pydantic-zarr`, Zarr groups are encoded by the `GroupSpec` class with two fields:

<<<<<<< HEAD
- `GroupSpec.attributes`: either a `Mapping` or a `pydantic.BaseModel`.
=======
- `GroupSpec.attributes`: either a `Mapping` or a `pydantic.BaseModel`. 
>>>>>>> 17b02546
- `GroupSpec.members`: a mapping with string keys and values that must be `GroupSpec` or `ArraySpec` instances.

Zarr arrays are represented by the `ArraySpec` class, which has a similar `attributes` field, as well as fields for all the Zarr array properties (`dtype`, `shape`, `chunks`, etc).

<<<<<<< HEAD
`GroupSpec` and `ArraySpec` are both [generic models](https://docs.pydantic.dev/1.10/usage/models/#generic-models). `GroupSpec` takes two type parameters, the first specializing the type of `GroupSpec.attributes`, and the second specializing the type of the *values* of `GroupSpec.members` (the keys of `GroupSpec.members` are always strings). `ArraySpec` only takes one type parameter, which specializes the type of `ArraySpec.attributes`.
=======
`GroupSpec` and `ArraySpec` are both [generic models](https://docs.pydantic.dev/1.10/usage/models/#generic-models). `GroupSpec` takes two type parameters, the first specializing the type of `GroupSpec.attrs`, and the second specializing the type of the *values* of `GroupSpec.members` (the keys of `GroupSpec.members` are strings). `ArraySpec` only takes one type parameter, which specializes the type of `ArraySpec.attributes`.
>>>>>>> 17b02546

Examples using this generic typing functionality can be found in the [usage guide](usage.md#using-generic-types).

## Supported Zarr versions

This library supports [version 2](https://zarr.readthedocs.io/en/stable/spec/v2.html) of the Zarr format, with partial support for [Zarr v3](https://zarr-specs.readthedocs.io/en/latest/v3/core/v3.0.html). Progress towards complete support for Zarr v3 is tracked by [this issue](https://github.com/d-v-b/pydantic-zarr/issues/3).

## Supported Pydantic versions

This library is based on Pydantic version 2.<|MERGE_RESOLUTION|>--- conflicted
+++ resolved
@@ -5,12 +5,9 @@
 Static typing and runtime validation for Zarr hiearchies.
 
 ## Overview
-<<<<<<< HEAD
 
-`pydantic-zarr` expresses data stored in the [zarr](https://zarr.readthedocs.io/en/stable/) format with [Pydantic](https://docs.pydantic.dev/1.10/). Specifically, `pydantic-zarr` encodes Zarr groups and arrays as [Pydantic models](https://docs.pydantic.dev/1.10/usage/models/). Programmers can use these `pydantic-zarr` to formalize the structure of Zarr hierarchies, enabling type-checking and runtime validation of Zarr data.
-=======
 `pydantic-zarr` expresses data stored in the [zarr](https://zarr.readthedocs.io/en/stable/) format with [Pydantic](https://docs.pydantic.dev/1.10/). Specifically, `pydantic-zarr` encodes Zarr groups and arrays as [Pydantic models](https://docs.pydantic.dev/1.10/usage/models/). Programmers can use these models to formalize the structure of Zarr hierarchies, and apply type-checking and runtime validation to Zarr data.
->>>>>>> 17b02546
+
 
 ```python
 import zarr
@@ -61,36 +58,24 @@
 
 A Zarr group can be schematized as two elements:
 
-<<<<<<< HEAD
+
 - `attributes`: A dict-like object with string keys and JSON-serializable values.
 - `members`: A dict-like object with string keys and values that are other Zarr groups, or Zarr arrays.
 
 A Zarr array can be schematized similarly, but without the `members` property, and with a set of arrays-specific properties like `shape`, `dtype`, etc.
-=======
-- `attributes`: Anything JSON serializable, typically dict-like with string keys.
-- `members`: dict-like, with keys that are strings and values that are other Zarr groups, or Zarr arrays.
-
-A Zarr array can be schematized similarly, but without the `members` property. 
->>>>>>> 17b02546
 
 Note the use of the term "schematized": Zarr arrays also represent N-dimensional array data, but `pydantic-zarr` does not treat that data as part of the "schema" of a Zarr array.
 
 Accordingly, in `pydantic-zarr`, Zarr groups are encoded by the `GroupSpec` class with two fields:
 
-<<<<<<< HEAD
+
 - `GroupSpec.attributes`: either a `Mapping` or a `pydantic.BaseModel`.
-=======
-- `GroupSpec.attributes`: either a `Mapping` or a `pydantic.BaseModel`. 
->>>>>>> 17b02546
 - `GroupSpec.members`: a mapping with string keys and values that must be `GroupSpec` or `ArraySpec` instances.
 
 Zarr arrays are represented by the `ArraySpec` class, which has a similar `attributes` field, as well as fields for all the Zarr array properties (`dtype`, `shape`, `chunks`, etc).
 
-<<<<<<< HEAD
+
 `GroupSpec` and `ArraySpec` are both [generic models](https://docs.pydantic.dev/1.10/usage/models/#generic-models). `GroupSpec` takes two type parameters, the first specializing the type of `GroupSpec.attributes`, and the second specializing the type of the *values* of `GroupSpec.members` (the keys of `GroupSpec.members` are always strings). `ArraySpec` only takes one type parameter, which specializes the type of `ArraySpec.attributes`.
-=======
-`GroupSpec` and `ArraySpec` are both [generic models](https://docs.pydantic.dev/1.10/usage/models/#generic-models). `GroupSpec` takes two type parameters, the first specializing the type of `GroupSpec.attrs`, and the second specializing the type of the *values* of `GroupSpec.members` (the keys of `GroupSpec.members` are strings). `ArraySpec` only takes one type parameter, which specializes the type of `ArraySpec.attributes`.
->>>>>>> 17b02546
 
 Examples using this generic typing functionality can be found in the [usage guide](usage.md#using-generic-types).
 
